// Vitest Snapshot v1, https://vitest.dev/guide/snapshot.html

exports[`cloudscape-website generator > should configure TypeScript correctly > tsconfig.json 1`] = `
{
  "compilerOptions": {
    "module": "Preserve",
    "moduleResolution": "Bundler",
  },
  "extends": "../tsconfig.base.json",
  "files": [],
  "include": [],
  "references": [
    {
      "path": "./tsconfig.app.json",
    },
    {
      "path": "./tsconfig.spec.json",
    },
  ],
}
`;

exports[`cloudscape-website generator > should configure vite correctly > vite.config.ts 1`] = `
"import tsconfigPaths from 'vite-tsconfig-paths';
import { resolve } from 'path';
import { tanstackRouter } from '@tanstack/router-plugin/vite';
/// <reference types='vitest' />
import { defineConfig } from 'vite';
import react from '@vitejs/plugin-react';

export default defineConfig(() => ({
  define: {
    global: {},
  },
  root: __dirname,
  cacheDir: '../node_modules/.vite/test-app',
  server: {
    port: 4200,
    host: 'localhost',
  },
  preview: {
    port: 4300,
    host: 'localhost',
  },
  plugins: [
    tanstackRouter({
      routesDirectory: resolve(__dirname, 'src/routes'),
      generatedRouteTree: resolve(__dirname, 'src/routeTree.gen.ts'),
    }),
    react(),
    tsconfigPaths(),
  ],
  build: {
    outDir: '../dist/test-app',
    emptyOutDir: true,
    reportCompressedSize: true,
    commonjsOptions: {
      transformMixedEsModules: true,
    },
  },
  test: {
    watch: false,
    globals: true,
    environment: 'jsdom',
    include: ['{src,tests}/**/*.{test,spec}.{js,mjs,cjs,ts,mts,cts,jsx,tsx}'],
    reporters: ['default'],
    coverage: {
      reportsDirectory: './test-output/vitest/coverage',
      provider: 'v8' as const,
    },
    passWithNoTests: true,
  },
}));
"
`;

exports[`cloudscape-website generator > should generate base files and structure > app-layout.tsx 1`] = `
"import * as React from 'react';
import { createContext, useCallback, useEffect, useState } from 'react';
import { NavItems } from './navitems';
import Config from '../../config';

import {
  BreadcrumbGroup,
  BreadcrumbGroupProps,
  SideNavigation,
  TopNavigation,
} from '@cloudscape-design/components';
import CloudscapeAppLayout, {
  AppLayoutProps,
} from '@cloudscape-design/components/app-layout';
import { matchByPath, useLocation, useNavigate } from '@tanstack/react-router';
import { Outlet } from '@tanstack/react-router';

const getBreadcrumbs = (
  pathName: string,
  search: string,
  defaultBreadcrumb: string,
  availableRoutes?: string[],
) => {
  const segments = [
    defaultBreadcrumb,
    ...pathName.split('/').filter((segment) => segment !== ''),
  ];

  return segments.map((segment, i) => {
    const href =
      i === 0
        ? '/'
        : \`/\${segments
            .slice(1, i + 1)
            .join('/')
            .replace('//', '/')}\`;

    const matched =
      !availableRoutes || availableRoutes.find((r) => matchByPath(r, href, {}));

    return {
      href: matched ? \`\${href}\${search}\` : '#',
      text: segment,
    };
  });
};

export interface AppLayoutContext {
  appLayoutProps: AppLayoutProps;
  setAppLayoutProps: (props: AppLayoutProps) => void;
  displayHelpPanel: (helpContent: React.ReactNode) => void;
}

/**
 * Context for updating/retrieving the AppLayout.
 */
export const AppLayoutContext = createContext({
  appLayoutProps: {},
  // eslint-disable-next-line @typescript-eslint/no-empty-function
  setAppLayoutProps: (_: AppLayoutProps) => {},
  // eslint-disable-next-line @typescript-eslint/no-empty-function
  displayHelpPanel: (_: React.ReactNode) => {},
});

/**
 * Defines the App layout and contains logic for routing.
 */
const AppLayout: React.FC = () => {
  const navigate = useNavigate();
  const appLayout = React.useRef<AppLayoutProps.Ref>(null);
  const [activeBreadcrumbs, setActiveBreadcrumbs] = useState<
    BreadcrumbGroupProps.Item[]
  >([{ text: '/', href: '/' }]);
  const [appLayoutProps, setAppLayoutProps] = useState<AppLayoutProps>({});
  const { pathname, search } = useLocation();

  const setAppLayoutPropsSafe = useCallback(
    (props: AppLayoutProps) => {
      JSON.stringify(appLayoutProps) !== JSON.stringify(props) &&
        setAppLayoutProps(props);
    },
    [appLayoutProps],
  );

  useEffect(() => {
    const breadcrumbs = getBreadcrumbs(
      pathname,
      Object.entries(search).reduce((p, [k, v]) => p + \`\${k}=\${v}\`, ''),
      '/',
    );
    setActiveBreadcrumbs(breadcrumbs);
  }, [pathname, search]);

  const onNavigate = useCallback(
    (e: CustomEvent<{ href: string; external?: boolean }>) => {
      if (!e.detail.external) {
        e.preventDefault();
        setAppLayoutPropsSafe({
          contentType: undefined,
        });
        navigate({ to: e.detail.href });
      }
    },
    [navigate, setAppLayoutPropsSafe],
  );

  return (
    <AppLayoutContext.Provider
      value={{
        appLayoutProps,
        setAppLayoutProps: setAppLayoutPropsSafe,
        displayHelpPanel: (helpContent: React.ReactNode) => {
          setAppLayoutPropsSafe({ tools: helpContent, toolsHide: false });
          appLayout.current?.openTools();
        },
      }}
    >
      <TopNavigation
        identity={{
          href: '/',
          title: Config.applicationName,
          logo: {
            src: Config.logo,
          },
        }}
      />
      <CloudscapeAppLayout
        ref={appLayout}
        breadcrumbs={
          <BreadcrumbGroup onFollow={onNavigate} items={activeBreadcrumbs} />
        }
        toolsHide
        navigation={
          <SideNavigation
            header={{ text: Config.applicationName, href: '/' }}
            activeHref={pathname}
            onFollow={onNavigate}
            items={NavItems}
          />
        }
        content={<Outlet />}
        {...appLayoutProps}
      />
    </AppLayoutContext.Provider>
  );
};

export default AppLayout;
"
`;

exports[`cloudscape-website generator > should generate base files and structure > config.ts 1`] = `
"export default {
  applicationName: 'test-app',
  logo: 'data:image/svg+xml;base64,PCFET0NUWVBFIHN2ZyBQVUJMSUMgIi0vL1czQy8vRFREIFNWRyAxLjEvL0VOIiAiaHR0cDovL3d3dy53My5vcmcvR3JhcGhpY3MvU1ZHLzEuMS9EVEQvc3ZnMTEuZHRkIj4KDTwhLS0gVXBsb2FkZWQgdG86IFNWRyBSZXBvLCB3d3cuc3ZncmVwby5jb20sIFRyYW5zZm9ybWVkIGJ5OiBTVkcgUmVwbyBNaXhlciBUb29scyAtLT4KPHN2ZyBmaWxsPSIjMjQ4YmFlIiB3aWR0aD0iODAwcHgiIGhlaWdodD0iODAwcHgiIHZpZXdCb3g9IjAgMCA1MTIgNTEyIiB4bWxucz0iaHR0cDovL3d3dy53My5vcmcvMjAwMC9zdmciIHN0cm9rZT0iIzI0OGJhZSI+Cg08ZyBpZD0iU1ZHUmVwb19iZ0NhcnJpZXIiIHN0cm9rZS13aWR0aD0iMCIvPgoNPGcgaWQ9IlNWR1JlcG9fdHJhY2VyQ2FycmllciIgc3Ryb2tlLWxpbmVjYXA9InJvdW5kIiBzdHJva2UtbGluZWpvaW49InJvdW5kIi8+Cg08ZyBpZD0iU1ZHUmVwb19pY29uQ2FycmllciI+Cg08dGl0bGU+aW9uaWNvbnMtdjVfbG9nb3M8L3RpdGxlPgoNPHBhdGggZD0iTTQxMC42NiwxODAuNzJoMHEtNy42Ny0yLjYyLTE1LjQ1LTQuODgsMS4yOS01LjI1LDIuMzgtMTAuNTZjMTEuNy01Ni45LDQuMDUtMTAyLjc0LTIyLjA2LTExNy44My0yNS0xNC40OC02NiwuNjEtMTA3LjM2LDM2LjY5cS02LjEsNS4zNC0xMS45NSwxMS0zLjktMy43Ni04LTcuMzZjLTQzLjM1LTM4LjU4LTg2LjgtNTQuODMtMTEyLjg4LTM5LjY5LTI1LDE0LjUxLTMyLjQzLDU3LjYtMjEuOSwxMTEuNTNxMS41OCw4LDMuNTUsMTUuOTNjLTYuMTUsMS43NS0xMi4wOSwzLjYyLTE3Ljc3LDUuNkM0OC40NiwxOTguOSwxNiwyMjYuNzMsMTYsMjU1LjU5YzAsMjkuODIsMzQuODQsNTkuNzIsODcuNzcsNzcuODVxNi40NCwyLjE5LDEzLDQuMDdRMTE0LjY0LDM0NiwxMTMsMzU0LjY4Yy0xMCw1My0yLjIsOTUuMDcsMjIuNzUsMTA5LjQ5LDI1Ljc3LDE0Ljg5LDY5LS40MSwxMTEuMTQtMzcuMzFxNS00LjM4LDEwLTkuMjUsNi4zMiw2LjExLDEzLDExLjg2YzQwLjgsMzUuMTgsODEuMDksNDkuMzksMTA2LDM0LjkzLDI1Ljc1LTE0Ljk0LDM0LjEyLTYwLjE0LDIzLjI1LTExNS4xM3EtMS4yNS02LjMtMi44OC0xMi44Niw0LjU2LTEuMzUsOC45My0yLjc5YzU1LTE4LjI3LDkwLjgzLTQ3LjgxLDkwLjgzLTc4QzQ5NiwyMjYuNjIsNDYyLjUsMTk4LjYxLDQxMC42NiwxODAuNzJabS0xMjktODEuMDhjMzUuNDMtMzAuOTEsNjguNTUtNDMuMTEsODMuNjUtMzQuMzloMGMxNi4wNyw5LjI5LDIyLjMyLDQ2Ljc1LDEyLjIyLDk1Ljg4cS0xLDQuOC0yLjE2LDkuNTdhNDg3LjgzLDQ4Ny44MywwLDAsMC02NC4xOC0xMC4xNiw0ODEuMjcsNDgxLjI3LDAsMCwwLTQwLjU3LTUwLjc1UTI3NiwxMDQuNTcsMjgxLjY0LDk5LjY0Wk0xNTcuNzMsMjgwLjI1cTYuNTEsMTIuNiwxMy42MSwyNC44OSw3LjIzLDEyLjU0LDE1LjA3LDI0LjcxYTQzNS4yOCw0MzUuMjgsMCwwLDEtNDQuMjQtNy4xM0MxNDYuNDEsMzA5LDE1MS42MywyOTQuNzUsMTU3LjczLDI4MC4yNVptMC00OC4zM2MtNi0xNC4xOS0xMS4wOC0yOC4xNS0xNS4yNS00MS42MywxMy43LTMuMDcsMjguMy01LjU4LDQzLjUyLTcuNDhxLTcuNjUsMTEuOTQtMTQuNzIsMjQuMjNUMTU3LjcsMjMxLjkyWm0xMC45LDI0LjE3cTkuNDgtMTkuNzcsMjAuNDItMzguNzhoMHExMC45My0xOSwyMy4yNy0zNy4xM2MxNC4yOC0xLjA4LDI4LjkyLTEuNjUsNDMuNzEtMS42NXMyOS41Mi41Nyw0My43OSwxLjY2cTEyLjIxLDE4LjA5LDIzLjEzLDM3dDIwLjY5LDM4LjZRMzM0LDI3NS42MywzMjMsMjk0LjczaDBxLTEwLjkxLDE5LTIzLDM3LjI0Yy0xNC4yNSwxLTI5LDEuNTUtNDQsMS41NXMtMjkuNDctLjQ3LTQzLjQ2LTEuMzhxLTEyLjQzLTE4LjE5LTIzLjQ2LTM3LjI5VDE2OC42LDI1Ni4wOVpNMzQwLjc1LDMwNXE3LjI1LTEyLjU4LDEzLjkyLTI1LjQ5aDBhNDQwLjQxLDQ0MC40MSwwLDAsMSwxNi4xMiw0Mi4zMkE0MzQuNDQsNDM0LjQ0LDAsMCwxLDMyNiwzMjkuNDhRMzMzLjYyLDMxNy4zOSwzNDAuNzUsMzA1Wm0xMy43Mi03My4wN3EtNi42NC0xMi42NS0xMy44MS0yNWgwcS03LTEyLjE4LTE0LjU5LTI0LjA2YzE1LjMxLDEuOTQsMzAsNC41Miw0My43Nyw3LjY3QTQzOS44OSw0MzkuODksMCwwLDEsMzU0LjQ3LDIzMS45M1pNMjU2LjIzLDEyNC40OGgwYTQzOS43NSw0MzkuNzUsMCwwLDEsMjguMjUsMzQuMThxLTI4LjM1LTEuMzUtNTYuNzQsMEMyMzcuMDcsMTQ2LjMyLDI0Ni42MiwxMzQuODcsMjU2LjIzLDEyNC40OFpNMTQ1LjY2LDY1Ljg2YzE2LjA2LTkuMzIsNTEuNTcsNCw4OSwzNy4yNywyLjM5LDIuMTMsNC44LDQuMzYsNy4yLDYuNjdBNDkxLjM3LDQ5MS4zNywwLDAsMCwyMDEsMTYwLjUxYTQ5OS4xMiw0OTkuMTIsMCwwLDAtNjQuMDYsMTBxLTEuODMtNy4zNi0zLjMtMTQuODJoMEMxMjQuNTksMTA5LjQ2LDEzMC41OCw3NC42MSwxNDUuNjYsNjUuODZaTTEyMi4yNSwzMTcuNzFxLTYtMS43MS0xMS44NS0zLjcxYy0yMy40LTgtNDIuNzMtMTguNDQtNTYtMjkuODFDNDIuNTIsMjc0LDM2LjUsMjYzLjgzLDM2LjUsMjU1LjU5YzAtMTcuNTEsMjYuMDYtMzkuODUsNjkuNTItNTVxOC4xOS0yLjg1LDE2LjUyLTUuMjFhNDkzLjU0LDQ5My41NCwwLDAsMCwyMy40LDYwLjc1QTUwMi40Niw1MDIuNDYsMCwwLDAsMTIyLjI1LDMxNy43MVptMTExLjEzLDkzLjY3Yy0xOC42MywxNi4zMi0zNy4yOSwyNy44OS01My43NCwzMy43MmgwYy0xNC43OCw1LjIzLTI2LjU1LDUuMzgtMzMuNjYsMS4yNy0xNS4xNC04Ljc1LTIxLjQ0LTQyLjU0LTEyLjg1LTg3Ljg2cTEuNTMtOCwzLjUtMTZhNDgwLjg1LDQ4MC44NSwwLDAsMCw2NC42OSw5LjM5LDUwMS4yLDUwMS4yLDAsMCwwLDQxLjIsNTFDMjM5LjU0LDQwNS44MywyMzYuNDksNDA4LjY1LDIzMy4zOCw0MTEuMzhabTIzLjQyLTIzLjIyYy05LjcyLTEwLjUxLTE5LjQyLTIyLjE0LTI4Ljg4LTM0LjY0cTEzLjc5LjU0LDI4LjA4LjU0YzkuNzgsMCwxOS40Ni0uMjEsMjktLjY0QTQzOS4zMyw0MzkuMzMsMCwwLDEsMjU2LjgsMzg4LjE2Wm0xMjQuNTIsMjguNTljLTIuODYsMTUuNDQtOC42MSwyNS43NC0xNS43MiwyOS44Ni0xNS4xMyw4Ljc4LTQ3LjQ4LTIuNjMtODIuMzYtMzIuNzItNC0zLjQ0LTgtNy4xMy0xMi4wNy0xMWE0ODQuNTQsNDg0LjU0LDAsMCwwLDQwLjIzLTUxLjIsNDc3Ljg0LDQ3Ny44NCwwLDAsMCw2NS0xMC4wNXExLjQ3LDUuOTQsMi42LDExLjY0aDBDMzgzLjgxLDM3Ny41OCwzODQuNSwzOTkuNTYsMzgxLjMyLDQxNi43NVptMTcuNC0xMDIuNjRoMGMtMi42Mi44Ny01LjMyLDEuNzEtOC4wNiwyLjUzYTQ4My4yNiw0ODMuMjYsMCwwLDAtMjQuMzEtNjAuOTQsNDgxLjUyLDQ4MS41MiwwLDAsMCwyMy4zNi02MC4wNmM0LjkxLDEuNDMsOS42OCwyLjkzLDE0LjI3LDQuNTIsNDQuNDIsMTUuMzIsNzEuNTIsMzgsNzEuNTIsNTUuNDNDNDc1LjUsMjc0LjE5LDQ0Ni4yMywyOTguMzMsMzk4LjcyLDMxNC4xMVoiLz4KDTxwYXRoIGQ9Ik0yNTYsMjk4LjU1YTQzLDQzLDAsMSwwLTQyLjg2LTQzQTQyLjkxLDQyLjkxLDAsMCwwLDI1NiwyOTguNTVaIi8+Cg08L2c+Cg08L3N2Zz4=',
};
"
`;

exports[`cloudscape-website generator > should generate base files and structure > main.tsx 1`] = `
"import React from 'react';
import { createRoot } from 'react-dom/client';
import { I18nProvider } from '@cloudscape-design/components/i18n';
import messages from '@cloudscape-design/components/i18n/messages/all.en';
import { RouterProvider, createRouter } from '@tanstack/react-router';
import { routeTree } from './routeTree.gen';
import { useAuth } from 'react-oidc-context';
import { useRuntimeConfig } from './hooks/useRuntimeConfig';

import '@cloudscape-design/global-styles/index.css';

<<<<<<< HEAD
export type RouterProviderContextType = {
  auth: ReturnType<typeof useAuth> | undefined;
  runtimeConfig: ReturnType<typeof useRuntimeConfig> | undefined;
};

const router = createRouter({
  routeTree,
  context: {
    auth: undefined,
    runtimeConfig: undefined,
  },
=======
// eslint-disable-next-line @typescript-eslint/no-empty-object-type
export type RouterProviderContext = {};

const router = createRouter({
  routeTree,
  context: {},
>>>>>>> dd65c681
});

// Register the router instance for type safety
declare module '@tanstack/react-router' {
  interface Register {
    router: typeof router;
  }
}

const App = () => {
<<<<<<< HEAD
  const auth = useAuth();
  const runtimeConfig = useRuntimeConfig();
  return <RouterProvider router={router} context={{ auth, runtimeConfig }} />;
=======
  return <RouterProvider router={router} context={{}} />;
>>>>>>> dd65c681
};

const root = document.getElementById('root');
root &&
  createRoot(root).render(
    <React.StrictMode>
      <I18nProvider locale="en" messages={[messages]}>
        <App />
      </I18nProvider>
    </React.StrictMode>,
  );
"
`;

exports[`cloudscape-website generator > should generate base files and structure > welcome-index.tsx 1`] = `
"import {
  ContentLayout,
  Header,
  SpaceBetween,
  Container,
} from '@cloudscape-design/components';
import { createFileRoute } from '@tanstack/react-router';

export const Route = createFileRoute('/welcome/')({
  component: RouteComponent,
});

function RouteComponent() {
  return (
    <ContentLayout header={<Header>Welcome</Header>}>
      <SpaceBetween size="l">
        <Container>Welcome to your new Cloudscape website!</Container>
      </SpaceBetween>
    </ContentLayout>
  );
}
"
`;

exports[`cloudscape-website generator > should generate shared constructs > common/constructs-app-index.ts 1`] = `
"export * from './test-app.js';
"
`;

exports[`cloudscape-website generator > should generate shared constructs > common/constructs-core-index.ts 1`] = `
"export * from './static-website.js';
export * from './app.js';
export * from './runtime-config.js';
"
`;

exports[`cloudscape-website generator > should generate shared constructs > common/constructs-core-static-website.ts 1`] = `
"import { CfnJson, CfnOutput, RemovalPolicy, Stack, Token } from 'aws-cdk-lib';
import { Distribution, ViewerProtocolPolicy } from 'aws-cdk-lib/aws-cloudfront';
import { S3BucketOrigin } from 'aws-cdk-lib/aws-cloudfront-origins';
import {
  BlockPublicAccess,
  Bucket,
  BucketEncryption,
  IBucket,
  ObjectOwnership,
} from 'aws-cdk-lib/aws-s3';
import { BucketDeployment, Source } from 'aws-cdk-lib/aws-s3-deployment';
import { Construct } from 'constructs';
import { RuntimeConfig } from './runtime-config.js';
import { Key } from 'aws-cdk-lib/aws-kms';
import { CfnWebACL } from 'aws-cdk-lib/aws-wafv2';
const DEFAULT_RUNTIME_CONFIG_FILENAME = 'runtime-config.json';

export interface StaticWebsiteProps {
  readonly websiteFilePath: string;
}

/**
 * Deploys a Static Website using by default a private S3 bucket as an origin and Cloudfront as the entrypoint.
 *
 * This construct configures a webAcl containing rules that are generally applicable to web applications. This
 * provides protection against exploitation of a wide range of vulnerabilities, including some of the high risk
 * and commonly occurring vulnerabilities described in OWASP publications such as OWASP Top 10.
 *
 */
export class StaticWebsite extends Construct {
  public readonly websiteBucket: IBucket;
  public readonly cloudFrontDistribution: Distribution;
  public readonly bucketDeployment: BucketDeployment;

  constructor(
    scope: Construct,
    id: string,
    { websiteFilePath }: StaticWebsiteProps,
  ) {
    super(scope, id);
    this.node.setContext(
      '@aws-cdk/aws-s3:serverAccessLogsUseBucketPolicy',
      true,
    );

    const websiteKey = new Key(this, 'WebsiteKey', {
      enableKeyRotation: true,
    });

    const accessLogsBucket = new Bucket(this, 'AccessLogsBucket', {
      versioned: false,
      enforceSSL: true,
      autoDeleteObjects: true,
      removalPolicy: RemovalPolicy.DESTROY,
      encryption: BucketEncryption.KMS,
      encryptionKey: websiteKey,
      objectOwnership: ObjectOwnership.OBJECT_WRITER,
      publicReadAccess: false,
      blockPublicAccess: BlockPublicAccess.BLOCK_ALL,
    });
    // S3 Bucket to hold website files
    this.websiteBucket = new Bucket(this, 'WebsiteBucket', {
      versioned: true,
      enforceSSL: true,
      autoDeleteObjects: true,
      removalPolicy: RemovalPolicy.DESTROY,
      encryption: BucketEncryption.KMS,
      encryptionKey: websiteKey,
      objectOwnership: ObjectOwnership.BUCKET_OWNER_ENFORCED,
      publicReadAccess: false,
      blockPublicAccess: BlockPublicAccess.BLOCK_ALL,
      serverAccessLogsPrefix: 'website-access-logs',
      serverAccessLogsBucket: accessLogsBucket,
    });
    // Web ACL
    const wafStack = new CloudfrontWebAcl(this, 'waf');

    // Cloudfront Distribution
    const logBucket = new Bucket(this, 'DistributionLogBucket', {
      enforceSSL: true,
      autoDeleteObjects: true,
      removalPolicy: RemovalPolicy.DESTROY,
      encryption: BucketEncryption.KMS,
      encryptionKey: websiteKey,
      objectOwnership: ObjectOwnership.BUCKET_OWNER_PREFERRED,
      publicReadAccess: false,
      blockPublicAccess: BlockPublicAccess.BLOCK_ALL,
      serverAccessLogsPrefix: 'distribution-access-logs',
      serverAccessLogsBucket: accessLogsBucket,
    });
    const defaultRootObject = 'index.html';
    this.cloudFrontDistribution = new Distribution(
      this,
      'CloudfrontDistribution',
      {
        webAclId: wafStack.wafArn,
        enableLogging: true,
        logBucket: logBucket,
        defaultBehavior: {
          origin: S3BucketOrigin.withOriginAccessControl(this.websiteBucket),
          viewerProtocolPolicy: ViewerProtocolPolicy.REDIRECT_TO_HTTPS,
        },
        defaultRootObject,
        errorResponses: [
          {
            httpStatus: 404, // We need to redirect "key not found errors" to index.html for single page apps
            responseHttpStatus: 200,
            responsePagePath: \`/\${defaultRootObject}\`,
          },
          {
            httpStatus: 403, // We need to redirect reloads from paths (e.g. /foo/bar) to index.html for single page apps
            responseHttpStatus: 200,
            responsePagePath: \`/\${defaultRootObject}\`,
          },
        ],
      },
    );
    // Deploy Website
    this.bucketDeployment = new BucketDeployment(this, 'WebsiteDeployment', {
      sources: [
        Source.asset(websiteFilePath),
        Source.jsonData(
          DEFAULT_RUNTIME_CONFIG_FILENAME,
          this.resolveTokens(RuntimeConfig.ensure(this).config),
        ),
      ],
      destinationBucket: this.websiteBucket,
      // Files in the distribution's edge caches will be invalidated after files are uploaded to the destination bucket.
      distribution: this.cloudFrontDistribution,
      memoryLimit: 1024,
    });
    new CfnOutput(this, 'DistributionDomainName', {
      value: this.cloudFrontDistribution.domainName,
    });
    new CfnOutput(this, 'WebsiteBucketName', {
      value: this.websiteBucket.bucketName,
    });
  }
  private resolveTokens = (payload: any) => {
    const _payload: Record<string, any> = {};
    Object.entries(payload).forEach(([key, value]) => {
      if (
        Token.isUnresolved(value) ||
        (typeof value === 'string' && value.endsWith('}}'))
      ) {
        _payload[key] = new CfnJson(this, \`ResolveToken-\${key}\`, {
          value,
        }).value;
      } else if (typeof value === 'object') {
        _payload[key] = this.resolveTokens(value);
      } else if (Array.isArray(value)) {
        _payload[key] = value.map((v) => this.resolveTokens(v));
      } else {
        _payload[key] = value;
      }
    });
    return _payload;
  };
}

export class CloudfrontWebAcl extends Stack {
  public readonly wafArn;
  constructor(scope: Construct, id: string) {
    super(scope, id, {
      env: {
        region: 'us-east-1',
        account: Stack.of(scope).account,
      },
      crossRegionReferences: true,
    });

    this.wafArn = new CfnWebACL(this, 'WebAcl', {
      defaultAction: { allow: {} },
      scope: 'CLOUDFRONT',
      visibilityConfig: {
        cloudWatchMetricsEnabled: true,
        metricName: id,
        sampledRequestsEnabled: true,
      },
      rules: [
        {
          name: 'CRSRule',
          priority: 0,
          statement: {
            managedRuleGroupStatement: {
              name: 'AWSManagedRulesCommonRuleSet',
              vendorName: 'AWS',
            },
          },
          visibilityConfig: {
            cloudWatchMetricsEnabled: true,
            metricName: 'MetricForWebACLCDK-CRS',
            sampledRequestsEnabled: true,
          },
          overrideAction: {
            none: {},
          },
        },
      ],
    }).attrArn;
  }
}
"
`;

exports[`cloudscape-website generator > should generate shared constructs > test-app.ts 1`] = `
"import * as url from 'url';
import { Construct } from 'constructs';
import { StaticWebsite } from '../../core/index.js';

export class TestApp extends StaticWebsite {
  constructor(scope: Construct, id: string) {
    super(scope, id, {
      websiteFilePath: url.fileURLToPath(
        new URL('../../../../../../dist/test-app/bundle', import.meta.url),
      ),
    });
  }
}
"
`;

exports[`cloudscape-website generator > should handle custom directory option > custom-dir-main.tsx 1`] = `
"import React from 'react';
import { createRoot } from 'react-dom/client';
import { I18nProvider } from '@cloudscape-design/components/i18n';
import messages from '@cloudscape-design/components/i18n/messages/all.en';
import { RouterProvider, createRouter } from '@tanstack/react-router';
import { routeTree } from './routeTree.gen';
import { useAuth } from 'react-oidc-context';
import { useRuntimeConfig } from './hooks/useRuntimeConfig';

import '@cloudscape-design/global-styles/index.css';

<<<<<<< HEAD
export type RouterProviderContextType = {
  auth: ReturnType<typeof useAuth> | undefined;
  runtimeConfig: ReturnType<typeof useRuntimeConfig> | undefined;
};

const router = createRouter({
  routeTree,
  context: {
    auth: undefined,
    runtimeConfig: undefined,
  },
=======
// eslint-disable-next-line @typescript-eslint/no-empty-object-type
export type RouterProviderContext = {};

const router = createRouter({
  routeTree,
  context: {},
>>>>>>> dd65c681
});

// Register the router instance for type safety
declare module '@tanstack/react-router' {
  interface Register {
    router: typeof router;
  }
}

const App = () => {
<<<<<<< HEAD
  const auth = useAuth();
  const runtimeConfig = useRuntimeConfig();
  return <RouterProvider router={router} context={{ auth, runtimeConfig }} />;
=======
  return <RouterProvider router={router} context={{}} />;
>>>>>>> dd65c681
};

const root = document.getElementById('root');
root &&
  createRoot(root).render(
    <React.StrictMode>
      <I18nProvider locale="en" messages={[messages]}>
        <App />
      </I18nProvider>
    </React.StrictMode>,
  );
"
`;

exports[`cloudscape-website generator > should handle npm scope prefix correctly > scoped-dependencies 1`] = `
{
  "@cloudscape-design/board-components": "^3.0.94",
  "@cloudscape-design/components": "^3.0.928",
  "@cloudscape-design/global-styles": "^1.0.38",
  "@tanstack/react-router": "^1.121.16",
  "aws-cdk-lib": "^2.200.0",
  "constructs": "^10.4.2",
  "react": "19.0.0",
  "react-dom": "19.0.0",
}
`;<|MERGE_RESOLUTION|>--- conflicted
+++ resolved
@@ -246,26 +246,12 @@
 
 import '@cloudscape-design/global-styles/index.css';
 
-<<<<<<< HEAD
-export type RouterProviderContextType = {
-  auth: ReturnType<typeof useAuth> | undefined;
-  runtimeConfig: ReturnType<typeof useRuntimeConfig> | undefined;
-};
-
-const router = createRouter({
-  routeTree,
-  context: {
-    auth: undefined,
-    runtimeConfig: undefined,
-  },
-=======
 // eslint-disable-next-line @typescript-eslint/no-empty-object-type
 export type RouterProviderContext = {};
 
 const router = createRouter({
   routeTree,
   context: {},
->>>>>>> dd65c681
 });
 
 // Register the router instance for type safety
@@ -276,13 +262,7 @@
 }
 
 const App = () => {
-<<<<<<< HEAD
-  const auth = useAuth();
-  const runtimeConfig = useRuntimeConfig();
-  return <RouterProvider router={router} context={{ auth, runtimeConfig }} />;
-=======
   return <RouterProvider router={router} context={{}} />;
->>>>>>> dd65c681
 };
 
 const root = document.getElementById('root');
@@ -569,26 +549,12 @@
 
 import '@cloudscape-design/global-styles/index.css';
 
-<<<<<<< HEAD
-export type RouterProviderContextType = {
-  auth: ReturnType<typeof useAuth> | undefined;
-  runtimeConfig: ReturnType<typeof useRuntimeConfig> | undefined;
-};
-
-const router = createRouter({
-  routeTree,
-  context: {
-    auth: undefined,
-    runtimeConfig: undefined,
-  },
-=======
 // eslint-disable-next-line @typescript-eslint/no-empty-object-type
 export type RouterProviderContext = {};
 
 const router = createRouter({
   routeTree,
   context: {},
->>>>>>> dd65c681
 });
 
 // Register the router instance for type safety
@@ -599,13 +565,7 @@
 }
 
 const App = () => {
-<<<<<<< HEAD
-  const auth = useAuth();
-  const runtimeConfig = useRuntimeConfig();
-  return <RouterProvider router={router} context={{ auth, runtimeConfig }} />;
-=======
   return <RouterProvider router={router} context={{}} />;
->>>>>>> dd65c681
 };
 
 const root = document.getElementById('root');
